--- conflicted
+++ resolved
@@ -30,8 +30,6 @@
 import java.util.regex.Matcher;
 import java.util.regex.Pattern;
 
-import javax.swing.ButtonGroup;
-import javax.swing.JButton;
 import javax.swing.JCheckBox;
 import javax.swing.JLabel;
 import javax.swing.JRadioButton;
@@ -355,7 +353,7 @@
         Component createInput(ComponentData data) {
             String id = attributes.get("id");
             String name = Objects.requireNonNull(attributes.get("name"), "attribute 'name' is not set");
-            
+
             String type = attributes.getOrDefault("type", "");
             switch (type) {
             case "text": {
@@ -368,23 +366,16 @@
             case "checkbox": {
                     JCheckBox component = new JCheckBox();
                     LangUtil.consumeIfPresent(attributes, "checked", v -> component.setSelected(true));
-<<<<<<< HEAD
                     component.setBackground(TRANSPARENT);
-                    component.setBackground(TRANSPARENT);
-=======
                     data.addComponent(id, name, component);
->>>>>>> 35b23faf
                     return component;
                 }
             case "radio": {
                 JRadioButton component = new JRadioButton();
                 LangUtil.consumeIfPresent(attributes, "value", v -> component.setActionCommand(v));
                 LangUtil.consumeIfPresent(attributes, "selected", v -> component.setSelected(true));
-<<<<<<< HEAD
                 component.setBackground(TRANSPARENT);
-=======
                 data.addComponent(id, name, component);
->>>>>>> 35b23faf
                 return component;
             }
             default:
