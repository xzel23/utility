package com.dua3.utility.lang;

import java.util.Arrays;
import java.util.Collections;
import java.util.HashMap;
import java.util.Iterator;
import java.util.Map;
import java.util.Objects;
import java.util.Optional;
import java.util.function.BiConsumer;
import java.util.function.Consumer;
import java.util.function.Predicate;
import java.util.stream.Stream;

import com.dua3.utility.Pair;

/**
 * A Utility class with general purpose methods.
 */
public class LangUtil {

    /**
     * Check that condition is fulfilled.
     *
     * @param condition
     *            condition to test
     * @throws IllegalStateException
     *             if condition is not {@code true}
     */
    public static void check(boolean condition) {
        if (!condition) {
            throw new IllegalStateException();
        }
    }

    /**
     * Check that condition is fulfilled.
     *
     * @param condition
     *            condition to test
     * @param fmt
     *            message format (@see {@link String#format(String, Object...)})
     * @param args
     *            format arguments
     * @throws IllegalStateException
     *             if condition is not {@code true}
     */
    public static void check(boolean condition, String fmt, Object... args) {
        if (!condition) {
            String message = String.format(fmt, args);
            throw new IllegalStateException(message);
        }
    }

    /**
     * Check that index is valid.
     *
     * @param idx
     *            index to test
     * @param size
     *            collection size
     * @throws IndexOutOfBoundsException
     *             if index is out of range
     */
    public static void checkIndex(int idx, int size) {
        if (idx<0 || idx>=size) {
            throw new IndexOutOfBoundsException("index: "+idx);
        }
    }

    /**
     * Do nothing.
     * <p>
     * This method does exactly nothing. It's purpose is to keep static code
     * analysis tools happy that complain about ignored return values of methods
     * like BufferedReader.readLine(). Use this method to explicitly ignore the
     * return value and avoid false positives from static code checkers.
     * </p>
     *
     * @param <T>
     *            the parameter type
     * @param arg
     *            the variable to ignore
     */
    public static <T> void ignore(T arg) {
        // nop
    }

    /**
     * Test if first argument is equal to one of the other arguments.
     * @param <T> argument type
     * @param arg first argument
     * @param rest remaining arguments
     * @return true, if {@code rest} contains at least one item that is equal to {@code arg}
     */
    @SafeVarargs
    public static <T> boolean isOneOf(T arg, T... rest) {
        for (T t:rest) {
            if (Objects.equals(arg, t)) {
                return true;
            }
        }
        return false;
    }

	public static <E extends Enum<E>>
	Optional<E> enumConstant(Class<E> clazz, Predicate<E> condition) {
		for (E ec: clazz.getEnumConstants()) {
			if (condition.test(ec)) {
				return Optional.of(ec);
			}
		}
		return Optional.empty();
	}

	public static <E extends Enum<E>>
	Optional<E> enumConstant(Class<E> clazz, String value) {
		return enumConstant(clazz, ec -> ec.toString().equals(value));
	}

    private LangUtil() {
        // nop
    }

    /** The byte order mark in UTF files */
    public static final char UTF_BYTE_ORDER_MARK = 0xfeff;

    /**
     * Test if character is the byte order mark.
     * @param c the character to test
     * @return true if c is the byte order mark
     */
    public boolean isByteOrderMark(char c) {
        return c==UTF_BYTE_ORDER_MARK;
    }

    /**
     * Trim string, remove prepending byte order mark.
     * @param s the string to trim
     * @return the trimmed string
     */
    public static String trimWithByteOrderMark(String s) {
        if (s.isEmpty()) {
            return s;
        }

        if (s.charAt(0)==0xfeff) {
            s = s.substring(1);
        }

        return s.trim();
    }

    /**
     * Insert key-value pairs into map, <em>not</em> overwriting existing mappings.
     * @param <K> the key type
     * @param <V> the value type
     * @param map the map to insert into
     * @param items the key-value pairs to put into the map
     */
    @SafeVarargs
    public static <K,V> void putAllIfAbsent(Map<K,V> map, Pair<K,V>... items) {
        Arrays.stream(items).forEach(item -> map.putIfAbsent(item.first, item.second));
    }

    /**
     * Insert key-value pairs into map, <em>replacing</em> existing mappings.
     * @param <K> the key type
     * @param <V> the value type
     * @param map the map to insert into
     * @param items the key-value pairs to put into the map
     */
    @SafeVarargs
    public static <K,V> void putAll(Map<K,V> map, Pair<K,V>... items) {
        Arrays.stream(items).forEach(item -> map.put(item.first, item.second));
    }

    /**
     * Create an unmodifiable map from key-value pairs.
     * @param <K> the key type
     * @param <V> the value type
     * @param items the key-value pairs to put into the map
     * @return unmodifiable map
     */
    @SafeVarargs
    public static <K,V> Map<K,V> map(Pair<K,V>... items) {
        HashMap<K,V> map = new HashMap<>();
        putAllIfAbsent(map, items);
        return Collections.unmodifiableMap(map);
    }

    /**
     * Test streams for equality.
     * @param <T> the element type
     * @param s1 first stream
     * @param s2 second stream
     * @return true, if and only if both streams are equal elementwise
     */
    public static <T> boolean equals(Stream<T> s1, Stream<T> s2) {
        Iterator<T> iter1 = s1.iterator();
        Iterator<T> iter2 = s2.iterator();
        while(iter1.hasNext() && iter2.hasNext()) {
            if (!Objects.equals(iter1.next(), iter2.next())) {
                return false;
            }
        }
        return !iter1.hasNext() && !iter2.hasNext();
    }

    /**
     * Consume value if mapping exists.
     * @param <K>
<<<<<<< HEAD
     *      the key type
     * @param <V>
     *      the value type
=======
     * 		the key type
     * @param <V>
     * 		the value type
>>>>>>> 35b23faf
     * @param map
     *      the map
     * @param k
     *      the key to lookup
     * @param consumer
     *      the consumer to consume the mapped value
     */
    public static <K,V> void consumeIfPresent(Map<K, V> map, K k, Consumer<V> consumer) {
        V v = map.get(k);
        if (v!=null) {
            consumer.accept(v);
        }
    }

    /**
     * Consume value if mapping exists.
     * @param <K>
<<<<<<< HEAD
     *      the key type
     * @param <V>
     *      the value type
=======
     * 		the key type
     * @param <V>
     * 		the value type
>>>>>>> 35b23faf
     * @param map
     *      the map
     * @param k
     *      the key to lookup
     * @param consumer
     *      the consumer to consume the mapped value
     */
    public static <K,V> void consumeIfPresent(Map<K, V> map, K k, BiConsumer<K,V> consumer) {
        V v = map.get(k);
        if (v!=null) {
            consumer.accept(k,v);
        }
    }
}
<|MERGE_RESOLUTION|>--- conflicted
+++ resolved
@@ -1,261 +1,249 @@
-package com.dua3.utility.lang;
-
-import java.util.Arrays;
-import java.util.Collections;
-import java.util.HashMap;
-import java.util.Iterator;
-import java.util.Map;
-import java.util.Objects;
-import java.util.Optional;
-import java.util.function.BiConsumer;
-import java.util.function.Consumer;
-import java.util.function.Predicate;
-import java.util.stream.Stream;
-
-import com.dua3.utility.Pair;
-
-/**
- * A Utility class with general purpose methods.
- */
-public class LangUtil {
-
-    /**
-     * Check that condition is fulfilled.
-     *
-     * @param condition
-     *            condition to test
-     * @throws IllegalStateException
-     *             if condition is not {@code true}
-     */
-    public static void check(boolean condition) {
-        if (!condition) {
-            throw new IllegalStateException();
-        }
-    }
-
-    /**
-     * Check that condition is fulfilled.
-     *
-     * @param condition
-     *            condition to test
-     * @param fmt
-     *            message format (@see {@link String#format(String, Object...)})
-     * @param args
-     *            format arguments
-     * @throws IllegalStateException
-     *             if condition is not {@code true}
-     */
-    public static void check(boolean condition, String fmt, Object... args) {
-        if (!condition) {
-            String message = String.format(fmt, args);
-            throw new IllegalStateException(message);
-        }
-    }
-
-    /**
-     * Check that index is valid.
-     *
-     * @param idx
-     *            index to test
-     * @param size
-     *            collection size
-     * @throws IndexOutOfBoundsException
-     *             if index is out of range
-     */
-    public static void checkIndex(int idx, int size) {
-        if (idx<0 || idx>=size) {
-            throw new IndexOutOfBoundsException("index: "+idx);
-        }
-    }
-
-    /**
-     * Do nothing.
-     * <p>
-     * This method does exactly nothing. It's purpose is to keep static code
-     * analysis tools happy that complain about ignored return values of methods
-     * like BufferedReader.readLine(). Use this method to explicitly ignore the
-     * return value and avoid false positives from static code checkers.
-     * </p>
-     *
-     * @param <T>
-     *            the parameter type
-     * @param arg
-     *            the variable to ignore
-     */
-    public static <T> void ignore(T arg) {
-        // nop
-    }
-
-    /**
-     * Test if first argument is equal to one of the other arguments.
-     * @param <T> argument type
-     * @param arg first argument
-     * @param rest remaining arguments
-     * @return true, if {@code rest} contains at least one item that is equal to {@code arg}
-     */
-    @SafeVarargs
-    public static <T> boolean isOneOf(T arg, T... rest) {
-        for (T t:rest) {
-            if (Objects.equals(arg, t)) {
-                return true;
-            }
-        }
-        return false;
-    }
-
-	public static <E extends Enum<E>>
-	Optional<E> enumConstant(Class<E> clazz, Predicate<E> condition) {
-		for (E ec: clazz.getEnumConstants()) {
-			if (condition.test(ec)) {
-				return Optional.of(ec);
-			}
-		}
-		return Optional.empty();
-	}
-
-	public static <E extends Enum<E>>
-	Optional<E> enumConstant(Class<E> clazz, String value) {
-		return enumConstant(clazz, ec -> ec.toString().equals(value));
-	}
-
-    private LangUtil() {
-        // nop
-    }
-
-    /** The byte order mark in UTF files */
-    public static final char UTF_BYTE_ORDER_MARK = 0xfeff;
-
-    /**
-     * Test if character is the byte order mark.
-     * @param c the character to test
-     * @return true if c is the byte order mark
-     */
-    public boolean isByteOrderMark(char c) {
-        return c==UTF_BYTE_ORDER_MARK;
-    }
-
-    /**
-     * Trim string, remove prepending byte order mark.
-     * @param s the string to trim
-     * @return the trimmed string
-     */
-    public static String trimWithByteOrderMark(String s) {
-        if (s.isEmpty()) {
-            return s;
-        }
-
-        if (s.charAt(0)==0xfeff) {
-            s = s.substring(1);
-        }
-
-        return s.trim();
-    }
-
-    /**
-     * Insert key-value pairs into map, <em>not</em> overwriting existing mappings.
-     * @param <K> the key type
-     * @param <V> the value type
-     * @param map the map to insert into
-     * @param items the key-value pairs to put into the map
-     */
-    @SafeVarargs
-    public static <K,V> void putAllIfAbsent(Map<K,V> map, Pair<K,V>... items) {
-        Arrays.stream(items).forEach(item -> map.putIfAbsent(item.first, item.second));
-    }
-
-    /**
-     * Insert key-value pairs into map, <em>replacing</em> existing mappings.
-     * @param <K> the key type
-     * @param <V> the value type
-     * @param map the map to insert into
-     * @param items the key-value pairs to put into the map
-     */
-    @SafeVarargs
-    public static <K,V> void putAll(Map<K,V> map, Pair<K,V>... items) {
-        Arrays.stream(items).forEach(item -> map.put(item.first, item.second));
-    }
-
-    /**
-     * Create an unmodifiable map from key-value pairs.
-     * @param <K> the key type
-     * @param <V> the value type
-     * @param items the key-value pairs to put into the map
-     * @return unmodifiable map
-     */
-    @SafeVarargs
-    public static <K,V> Map<K,V> map(Pair<K,V>... items) {
-        HashMap<K,V> map = new HashMap<>();
-        putAllIfAbsent(map, items);
-        return Collections.unmodifiableMap(map);
-    }
-
-    /**
-     * Test streams for equality.
-     * @param <T> the element type
-     * @param s1 first stream
-     * @param s2 second stream
-     * @return true, if and only if both streams are equal elementwise
-     */
-    public static <T> boolean equals(Stream<T> s1, Stream<T> s2) {
-        Iterator<T> iter1 = s1.iterator();
-        Iterator<T> iter2 = s2.iterator();
-        while(iter1.hasNext() && iter2.hasNext()) {
-            if (!Objects.equals(iter1.next(), iter2.next())) {
-                return false;
-            }
-        }
-        return !iter1.hasNext() && !iter2.hasNext();
-    }
-
-    /**
-     * Consume value if mapping exists.
-     * @param <K>
-<<<<<<< HEAD
-     *      the key type
-     * @param <V>
-     *      the value type
-=======
-     * 		the key type
-     * @param <V>
-     * 		the value type
->>>>>>> 35b23faf
-     * @param map
-     *      the map
-     * @param k
-     *      the key to lookup
-     * @param consumer
-     *      the consumer to consume the mapped value
-     */
-    public static <K,V> void consumeIfPresent(Map<K, V> map, K k, Consumer<V> consumer) {
-        V v = map.get(k);
-        if (v!=null) {
-            consumer.accept(v);
-        }
-    }
-
-    /**
-     * Consume value if mapping exists.
-     * @param <K>
-<<<<<<< HEAD
-     *      the key type
-     * @param <V>
-     *      the value type
-=======
-     * 		the key type
-     * @param <V>
-     * 		the value type
->>>>>>> 35b23faf
-     * @param map
-     *      the map
-     * @param k
-     *      the key to lookup
-     * @param consumer
-     *      the consumer to consume the mapped value
-     */
-    public static <K,V> void consumeIfPresent(Map<K, V> map, K k, BiConsumer<K,V> consumer) {
-        V v = map.get(k);
-        if (v!=null) {
-            consumer.accept(k,v);
-        }
-    }
-}
+package com.dua3.utility.lang;
+
+import java.util.Arrays;
+import java.util.Collections;
+import java.util.HashMap;
+import java.util.Iterator;
+import java.util.Map;
+import java.util.Objects;
+import java.util.Optional;
+import java.util.function.BiConsumer;
+import java.util.function.Consumer;
+import java.util.function.Predicate;
+import java.util.stream.Stream;
+
+import com.dua3.utility.Pair;
+
+/**
+ * A Utility class with general purpose methods.
+ */
+public class LangUtil {
+
+    /**
+     * Check that condition is fulfilled.
+     *
+     * @param condition
+     *            condition to test
+     * @throws IllegalStateException
+     *             if condition is not {@code true}
+     */
+    public static void check(boolean condition) {
+        if (!condition) {
+            throw new IllegalStateException();
+        }
+    }
+
+    /**
+     * Check that condition is fulfilled.
+     *
+     * @param condition
+     *            condition to test
+     * @param fmt
+     *            message format (@see {@link String#format(String, Object...)})
+     * @param args
+     *            format arguments
+     * @throws IllegalStateException
+     *             if condition is not {@code true}
+     */
+    public static void check(boolean condition, String fmt, Object... args) {
+        if (!condition) {
+            String message = String.format(fmt, args);
+            throw new IllegalStateException(message);
+        }
+    }
+
+    /**
+     * Check that index is valid.
+     *
+     * @param idx
+     *            index to test
+     * @param size
+     *            collection size
+     * @throws IndexOutOfBoundsException
+     *             if index is out of range
+     */
+    public static void checkIndex(int idx, int size) {
+        if (idx<0 || idx>=size) {
+            throw new IndexOutOfBoundsException("index: "+idx);
+        }
+    }
+
+    /**
+     * Do nothing.
+     * <p>
+     * This method does exactly nothing. It's purpose is to keep static code
+     * analysis tools happy that complain about ignored return values of methods
+     * like BufferedReader.readLine(). Use this method to explicitly ignore the
+     * return value and avoid false positives from static code checkers.
+     * </p>
+     *
+     * @param <T>
+     *            the parameter type
+     * @param arg
+     *            the variable to ignore
+     */
+    public static <T> void ignore(T arg) {
+        // nop
+    }
+
+    /**
+     * Test if first argument is equal to one of the other arguments.
+     * @param <T> argument type
+     * @param arg first argument
+     * @param rest remaining arguments
+     * @return true, if {@code rest} contains at least one item that is equal to {@code arg}
+     */
+    @SafeVarargs
+    public static <T> boolean isOneOf(T arg, T... rest) {
+        for (T t:rest) {
+            if (Objects.equals(arg, t)) {
+                return true;
+            }
+        }
+        return false;
+    }
+
+	public static <E extends Enum<E>>
+	Optional<E> enumConstant(Class<E> clazz, Predicate<E> condition) {
+		for (E ec: clazz.getEnumConstants()) {
+			if (condition.test(ec)) {
+				return Optional.of(ec);
+			}
+		}
+		return Optional.empty();
+	}
+
+	public static <E extends Enum<E>>
+	Optional<E> enumConstant(Class<E> clazz, String value) {
+		return enumConstant(clazz, ec -> ec.toString().equals(value));
+	}
+
+    private LangUtil() {
+        // nop
+    }
+
+    /** The byte order mark in UTF files */
+    public static final char UTF_BYTE_ORDER_MARK = 0xfeff;
+
+    /**
+     * Test if character is the byte order mark.
+     * @param c the character to test
+     * @return true if c is the byte order mark
+     */
+    public boolean isByteOrderMark(char c) {
+        return c==UTF_BYTE_ORDER_MARK;
+    }
+
+    /**
+     * Trim string, remove prepending byte order mark.
+     * @param s the string to trim
+     * @return the trimmed string
+     */
+    public static String trimWithByteOrderMark(String s) {
+        if (s.isEmpty()) {
+            return s;
+        }
+
+        if (s.charAt(0)==0xfeff) {
+            s = s.substring(1);
+        }
+
+        return s.trim();
+    }
+
+    /**
+     * Insert key-value pairs into map, <em>not</em> overwriting existing mappings.
+     * @param <K> the key type
+     * @param <V> the value type
+     * @param map the map to insert into
+     * @param items the key-value pairs to put into the map
+     */
+    @SafeVarargs
+    public static <K,V> void putAllIfAbsent(Map<K,V> map, Pair<K,V>... items) {
+        Arrays.stream(items).forEach(item -> map.putIfAbsent(item.first, item.second));
+    }
+
+    /**
+     * Insert key-value pairs into map, <em>replacing</em> existing mappings.
+     * @param <K> the key type
+     * @param <V> the value type
+     * @param map the map to insert into
+     * @param items the key-value pairs to put into the map
+     */
+    @SafeVarargs
+    public static <K,V> void putAll(Map<K,V> map, Pair<K,V>... items) {
+        Arrays.stream(items).forEach(item -> map.put(item.first, item.second));
+    }
+
+    /**
+     * Create an unmodifiable map from key-value pairs.
+     * @param <K> the key type
+     * @param <V> the value type
+     * @param items the key-value pairs to put into the map
+     * @return unmodifiable map
+     */
+    @SafeVarargs
+    public static <K,V> Map<K,V> map(Pair<K,V>... items) {
+        HashMap<K,V> map = new HashMap<>();
+        putAllIfAbsent(map, items);
+        return Collections.unmodifiableMap(map);
+    }
+
+    /**
+     * Test streams for equality.
+     * @param <T> the element type
+     * @param s1 first stream
+     * @param s2 second stream
+     * @return true, if and only if both streams are equal elementwise
+     */
+    public static <T> boolean equals(Stream<T> s1, Stream<T> s2) {
+        Iterator<T> iter1 = s1.iterator();
+        Iterator<T> iter2 = s2.iterator();
+        while(iter1.hasNext() && iter2.hasNext()) {
+            if (!Objects.equals(iter1.next(), iter2.next())) {
+                return false;
+            }
+        }
+        return !iter1.hasNext() && !iter2.hasNext();
+    }
+
+    /**
+     * Consume value if mapping exists.
+     * @param <K>
+     * 		the key type
+     * @param <V>
+     * 		the value type
+     * @param map
+     *      the map
+     * @param k
+     *      the key to lookup
+     * @param consumer
+     *      the consumer to consume the mapped value
+     */
+    public static <K,V> void consumeIfPresent(Map<K, V> map, K k, Consumer<V> consumer) {
+        V v = map.get(k);
+        if (v!=null) {
+            consumer.accept(v);
+        }
+    }
+
+    /**
+     * Consume value if mapping exists.
+     * @param <K>
+     * 		the key type
+     * @param <V>
+     * 		the value type
+     * @param map
+     *      the map
+     * @param k
+     *      the key to lookup
+     * @param consumer
+     *      the consumer to consume the mapped value
+     */
+    public static <K,V> void consumeIfPresent(Map<K, V> map, K k, BiConsumer<K,V> consumer) {
+        V v = map.get(k);
+        if (v!=null) {
+            consumer.accept(k,v);
+        }
+    }
+}